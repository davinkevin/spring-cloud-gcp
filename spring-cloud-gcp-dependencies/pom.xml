<?xml version="1.0" encoding="UTF-8"?>
<project xmlns:xsi="http://www.w3.org/2001/XMLSchema-instance" xmlns="http://maven.apache.org/POM/4.0.0"
		 xsi:schemaLocation="http://maven.apache.org/POM/4.0.0 http://maven.apache.org/xsd/maven-4.0.0.xsd">
	<modelVersion>4.0.0</modelVersion>
	<parent>
		<groupId>org.springframework.cloud</groupId>
		<artifactId>spring-cloud-dependencies-parent</artifactId>
		<version>2.0.0.RELEASE</version>
		<relativePath/>
	</parent>

	<artifactId>spring-cloud-gcp-dependencies</artifactId>
	<name>Spring Cloud GCP Dependencies</name>
	<description>Spring Cloud GCP Dependencies</description>
	<version>1.1.0.BUILD-SNAPSHOT</version>
	<packaging>pom</packaging>

	<properties>
		<google-cloud-bom.version>0.56.0-alpha</google-cloud-bom.version>
		<google-auth-library-oauth2-http.version>0.10.0</google-auth-library-oauth2-http.version>
		<mysql-socket-factory.version>1.0.10</mysql-socket-factory.version>
	</properties>

	<dependencyManagement>
		<dependencies>
			<dependency>
				<groupId>org.springframework.cloud</groupId>
				<artifactId>spring-cloud-gcp-core</artifactId>
				<version>${project.version}</version>
			</dependency>
			<dependency>
				<groupId>org.springframework.cloud</groupId>
				<artifactId>spring-cloud-gcp-autoconfigure</artifactId>
				<version>${project.version}</version>
			</dependency>
			<dependency>
				<groupId>org.springframework.cloud</groupId>
				<artifactId>spring-cloud-gcp-pubsub</artifactId>
				<version>${project.version}</version>
			</dependency>
			<dependency>
				<groupId>org.springframework.cloud</groupId>
				<artifactId>spring-cloud-gcp-data-datastore</artifactId>
				<version>${project.version}</version>
			</dependency>
			<dependency>
				<groupId>org.springframework.cloud</groupId>
				<artifactId>spring-cloud-gcp-data-spanner</artifactId>
				<version>${project.version}</version>
			</dependency>
			<dependency>
				<groupId>org.springframework.cloud</groupId>
				<artifactId>spring-cloud-gcp-storage</artifactId>
				<version>${project.version}</version>
			</dependency>
			<dependency>
				<groupId>org.springframework.cloud</groupId>
				<artifactId>spring-cloud-gcp-trace</artifactId>
				<version>${project.version}</version>
			</dependency>
			<dependency>
				<groupId>org.springframework.cloud</groupId>
				<artifactId>spring-cloud-gcp-logging</artifactId>
				<version>${project.version}</version>
			</dependency>
			<dependency>
				<groupId>org.springframework.cloud</groupId>
				<artifactId>spring-cloud-gcp-config</artifactId>
				<version>${project.version}</version>
			</dependency>
			<dependency>
				<groupId>org.springframework.cloud</groupId>
				<artifactId>spring-cloud-gcp-pubsub-stream-binder</artifactId>
				<version>${project.version}</version>
			</dependency>

			<!--Starters-->
			<dependency>
				<groupId>org.springframework.cloud</groupId>
				<artifactId>spring-cloud-gcp-starter</artifactId>
				<version>${project.version}</version>
			</dependency>
			<dependency>
				<groupId>org.springframework.cloud</groupId>
				<artifactId>spring-cloud-gcp-starter-pubsub</artifactId>
				<version>${project.version}</version>
			</dependency>
			<dependency>
				<groupId>org.springframework.cloud</groupId>
				<artifactId>spring-cloud-gcp-starter-storage</artifactId>
				<version>${project.version}</version>
			</dependency>
			<dependency>
				<groupId>org.springframework.cloud</groupId>
				<artifactId>spring-cloud-gcp-starter-data-spanner</artifactId>
				<version>${project.version}</version>
			</dependency>
			<dependency>
				<groupId>org.springframework.cloud</groupId>
				<artifactId>spring-cloud-gcp-starter-data-datastore</artifactId>
<<<<<<< HEAD
=======
				<version>${project.version}</version>
			</dependency>
			<dependency>
				<groupId>org.springframework.cloud</groupId>
				<artifactId>spring-cloud-gcp-starter-sql-mysql</artifactId>
>>>>>>> b05d9fbd
				<version>${project.version}</version>
			</dependency>
			<dependency>
				<groupId>org.springframework.cloud</groupId>
				<artifactId>spring-cloud-gcp-starter-gql-mysql</artifactId>
				<version>${project.version}</version>
			</dependency>
			<dependency>
				<groupId>org.springframework.cloud</groupId>
				<artifactId>spring-cloud-gcp-starter-gql-postgresql</artifactId>
				<version>${project.version}</version>
			</dependency>
			<dependency>
				<groupId>org.springframework.cloud</groupId>
				<artifactId>spring-cloud-gcp-starter-config</artifactId>
				<version>${project.version}</version>
			</dependency>
			<dependency>
				<groupId>org.springframework.cloud</groupId>
				<artifactId>spring-cloud-gcp-starter-trace</artifactId>
				<version>${project.version}</version>
			</dependency>
			<dependency>
				<groupId>org.springframework.cloud</groupId>
				<artifactId>spring-cloud-gcp-starter-logging</artifactId>
				<version>${project.version}</version>
			</dependency>

			<!-- spring-cloud-gcp-starter-gql -->
			<dependency>
				<groupId>com.google.cloud.gql</groupId>
				<artifactId>mysql-socket-factory</artifactId>
				<version>${mysql-socket-factory.version}</version>
			</dependency>

			<dependency>
				<groupId>com.google.cloud.gql</groupId>
				<artifactId>postgres-socket-factory</artifactId>
				<version>${mysql-socket-factory.version}</version>
			</dependency>

			<!--google-cloud-java BOM-->
			<dependency>
				<groupId>com.google.cloud</groupId>
				<artifactId>google-cloud-bom</artifactId>
				<version>${google-cloud-bom.version}</version>
				<type>pom</type>
				<scope>import</scope>
			</dependency>

			<!-- spring-cloud-gcp-starter -->
			<dependency>
				<groupId>com.google.auth</groupId>
				<artifactId>google-auth-library-oauth2-http</artifactId>
				<version>${google-auth-library-oauth2-http.version}</version>
				<exclusions>
					<exclusion>
						<groupId>com.google.guava</groupId>
						<artifactId>guava</artifactId>
					</exclusion>
				</exclusions>
			</dependency>
		</dependencies>
	</dependencyManagement>

	<profiles>
		<profile>
			<id>spring</id>
			<activation>
				<activeByDefault>true</activeByDefault>
			</activation>
			<repositories>
				<repository>
					<id>spring-snapshots</id>
					<name>Spring Snapshots</name>
					<url>https://repo.spring.io/libs-snapshot-local</url>
					<snapshots>
						<enabled>true</enabled>
					</snapshots>
					<releases>
						<enabled>false</enabled>
					</releases>
				</repository>
				<repository>
					<id>spring-milestones</id>
					<name>Spring Milestones</name>
					<url>https://repo.spring.io/libs-milestone-local</url>
					<snapshots>
						<enabled>false</enabled>
					</snapshots>
				</repository>
				<repository>
					<id>spring-releases</id>
					<name>Spring Releases</name>
					<url>https://repo.spring.io/release</url>
					<snapshots>
						<enabled>false</enabled>
					</snapshots>
				</repository>
			</repositories>
			<pluginRepositories>
				<pluginRepository>
					<id>spring-snapshots</id>
					<name>Spring Snapshots</name>
					<url>https://repo.spring.io/libs-snapshot-local</url>
					<snapshots>
						<enabled>true</enabled>
					</snapshots>
					<releases>
						<enabled>false</enabled>
					</releases>
				</pluginRepository>
				<pluginRepository>
					<id>spring-milestones</id>
					<name>Spring Milestones</name>
					<url>https://repo.spring.io/libs-milestone-local</url>
					<snapshots>
						<enabled>false</enabled>
					</snapshots>
				</pluginRepository>
			</pluginRepositories>
		</profile>
	</profiles>
</project><|MERGE_RESOLUTION|>--- conflicted
+++ resolved
@@ -98,24 +98,16 @@
 			<dependency>
 				<groupId>org.springframework.cloud</groupId>
 				<artifactId>spring-cloud-gcp-starter-data-datastore</artifactId>
-<<<<<<< HEAD
-=======
 				<version>${project.version}</version>
 			</dependency>
 			<dependency>
 				<groupId>org.springframework.cloud</groupId>
 				<artifactId>spring-cloud-gcp-starter-sql-mysql</artifactId>
->>>>>>> b05d9fbd
-				<version>${project.version}</version>
-			</dependency>
-			<dependency>
-				<groupId>org.springframework.cloud</groupId>
-				<artifactId>spring-cloud-gcp-starter-gql-mysql</artifactId>
-				<version>${project.version}</version>
-			</dependency>
-			<dependency>
-				<groupId>org.springframework.cloud</groupId>
-				<artifactId>spring-cloud-gcp-starter-gql-postgresql</artifactId>
+				<version>${project.version}</version>
+			</dependency>
+			<dependency>
+				<groupId>org.springframework.cloud</groupId>
+				<artifactId>spring-cloud-gcp-starter-sql-postgresql</artifactId>
 				<version>${project.version}</version>
 			</dependency>
 			<dependency>
@@ -134,15 +126,15 @@
 				<version>${project.version}</version>
 			</dependency>
 
-			<!-- spring-cloud-gcp-starter-gql -->
-			<dependency>
-				<groupId>com.google.cloud.gql</groupId>
+			<!-- spring-cloud-gcp-starter-sql -->
+			<dependency>
+				<groupId>com.google.cloud.sql</groupId>
 				<artifactId>mysql-socket-factory</artifactId>
 				<version>${mysql-socket-factory.version}</version>
 			</dependency>
 
 			<dependency>
-				<groupId>com.google.cloud.gql</groupId>
+				<groupId>com.google.cloud.sql</groupId>
 				<artifactId>postgres-socket-factory</artifactId>
 				<version>${mysql-socket-factory.version}</version>
 			</dependency>
