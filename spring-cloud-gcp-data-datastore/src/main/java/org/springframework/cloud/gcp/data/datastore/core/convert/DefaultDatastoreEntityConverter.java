/*
 *  Copyright 2018 original author or authors.
 *
 *  Licensed under the Apache License, Version 2.0 (the "License");
 *  you may not use this file except in compliance with the License.
 *  You may obtain a copy of the License at
 *
 *       http://www.apache.org/licenses/LICENSE-2.0
 *
 *  Unless required by applicable law or agreed to in writing, software
 *  distributed under the License is distributed on an "AS IS" BASIS,
 *  WITHOUT WARRANTIES OR CONDITIONS OF ANY KIND, either express or implied.
 *  See the License for the specific language governing permissions and
 *  limitations under the License.
 */

package org.springframework.cloud.gcp.data.datastore.core.convert;

import com.google.cloud.datastore.Entity;
<<<<<<< HEAD
=======
import com.google.cloud.datastore.Value;
import com.google.cloud.datastore.ValueBuilder;
>>>>>>> d1b3a6df

import org.springframework.cloud.gcp.data.datastore.core.mapping.DatastoreDataException;
import org.springframework.cloud.gcp.data.datastore.core.mapping.DatastoreMappingContext;
import org.springframework.cloud.gcp.data.datastore.core.mapping.DatastorePersistentEntity;
import org.springframework.cloud.gcp.data.datastore.core.mapping.DatastorePersistentProperty;
import org.springframework.data.convert.EntityInstantiator;
import org.springframework.data.convert.EntityInstantiators;
import org.springframework.data.mapping.PersistentPropertyAccessor;
import org.springframework.data.mapping.PropertyHandler;
import org.springframework.data.mapping.model.ParameterValueProvider;
import org.springframework.data.mapping.model.PersistentEntityParameterValueProvider;
import org.springframework.util.CollectionUtils;

/**
 * A class for object to entity and entity to object conversions
 *
 * @author Dmitry Solomakha
 *
 * @since 1.1
 */
public class DefaultDatastoreEntityConverter implements DatastoreEntityConverter {
	private DatastoreMappingContext mappingContext;

	private final EntityInstantiators instantiators = new EntityInstantiators();

	private final ReadWriteConversions conversions;


	public DefaultDatastoreEntityConverter(DatastoreMappingContext mappingContext) {
		this(mappingContext, new TwoStepsConversions(new DatastoreCustomConversions()));
	}

	public DefaultDatastoreEntityConverter(DatastoreMappingContext mappingContext,
			ReadWriteConversions conversions) {
		this.mappingContext = mappingContext;
		this.conversions = conversions;
	}

	@Override
	@SuppressWarnings("unchecked")
	public <R> R read(Class<R> aClass, Entity entity) {
		DatastorePersistentEntity<R> persistentEntity = (DatastorePersistentEntity<R>) this.mappingContext
				.getPersistentEntity(aClass);

		EntityPropertyValueProvider propertyValueProvider = new EntityPropertyValueProvider(entity, this.conversions);

		ParameterValueProvider<DatastorePersistentProperty> parameterValueProvider =
				new PersistentEntityParameterValueProvider<>(persistentEntity, propertyValueProvider, null);

		EntityInstantiator instantiator = this.instantiators.getInstantiatorFor(persistentEntity);
		R instance;
		try {
			instance = instantiator.createInstance(persistentEntity, parameterValueProvider);
			PersistentPropertyAccessor accessor = persistentEntity.getPropertyAccessor(instance);
			persistentEntity.doWithProperties(
					(PropertyHandler<DatastorePersistentProperty>) datastorePersistentProperty -> {
						// if a property is a constructor argument, it was already computed on instantiation
						if (!persistentEntity.isConstructorArgument(datastorePersistentProperty)) {
							Object value = propertyValueProvider.getPropertyValue(datastorePersistentProperty);
							accessor.setProperty(datastorePersistentProperty, value);
						}
					});
		}
		catch (DatastoreDataException e) {
			throw new DatastoreDataException("Unable to read " + persistentEntity.getName() + " entity", e);
		}

		return instance;
	}

	@Override
	@SuppressWarnings("unchecked")
	public void write(Object source, Entity.Builder sink) {
		DatastorePersistentEntity<?> persistentEntity = this.mappingContext.getPersistentEntity(source.getClass());
		PersistentPropertyAccessor accessor = persistentEntity.getPropertyAccessor(source);
		persistentEntity.doWithProperties(
				(DatastorePersistentProperty persistentProperty) -> {
					try {
						Object val = accessor.getProperty(persistentProperty);
						//Check if property is a non-null array
						if (val != null && persistentProperty.isArray() && val.getClass() != byte[].class) {
							//if a propperty is an array, convert it to list
							val = CollectionUtils.arrayToList(val);
						}
						sink.set(persistentProperty.getFieldName(), this.conversions.convertOnWrite(val));
					}
					catch (DatastoreDataException e) {
						throw new DatastoreDataException(
								"Unable to write "
										+ persistentEntity.kindName() + "." + persistentProperty.getFieldName(),
								e);
					}
				});
	}

<<<<<<< HEAD
=======
	private void writeProperty(Entity.Builder sink, PersistentPropertyAccessor accessor,
			DatastorePersistentProperty persistentProperty) {
		Object propertyVal = accessor.getProperty(persistentProperty);

		propertyVal = this.conversions.convertOnWrite(propertyVal);

		Value val = DatastoreNativeTypes.wrapValue(propertyVal, persistentProperty);
		if (persistentProperty.isUnindexed()) {
			ValueBuilder valueBuilder = val.toBuilder();
			valueBuilder.setExcludeFromIndexes(true);
			val = valueBuilder.build();
		}
		sink.set(persistentProperty.getFieldName(), val);
	}
>>>>>>> d1b3a6df
}<|MERGE_RESOLUTION|>--- conflicted
+++ resolved
@@ -17,11 +17,8 @@
 package org.springframework.cloud.gcp.data.datastore.core.convert;
 
 import com.google.cloud.datastore.Entity;
-<<<<<<< HEAD
-=======
 import com.google.cloud.datastore.Value;
 import com.google.cloud.datastore.ValueBuilder;
->>>>>>> d1b3a6df
 
 import org.springframework.cloud.gcp.data.datastore.core.mapping.DatastoreDataException;
 import org.springframework.cloud.gcp.data.datastore.core.mapping.DatastoreMappingContext;
@@ -106,7 +103,15 @@
 							//if a propperty is an array, convert it to list
 							val = CollectionUtils.arrayToList(val);
 						}
-						sink.set(persistentProperty.getFieldName(), this.conversions.convertOnWrite(val));
+
+						Value convertedVal = this.conversions.convertOnWrite(val);
+
+						if (persistentProperty.isUnindexed()) {
+							ValueBuilder valueBuilder = convertedVal.toBuilder();
+							valueBuilder.setExcludeFromIndexes(true);
+							convertedVal = valueBuilder.build();
+						}
+						sink.set(persistentProperty.getFieldName(), convertedVal);
 					}
 					catch (DatastoreDataException e) {
 						throw new DatastoreDataException(
@@ -116,22 +121,4 @@
 					}
 				});
 	}
-
-<<<<<<< HEAD
-=======
-	private void writeProperty(Entity.Builder sink, PersistentPropertyAccessor accessor,
-			DatastorePersistentProperty persistentProperty) {
-		Object propertyVal = accessor.getProperty(persistentProperty);
-
-		propertyVal = this.conversions.convertOnWrite(propertyVal);
-
-		Value val = DatastoreNativeTypes.wrapValue(propertyVal, persistentProperty);
-		if (persistentProperty.isUnindexed()) {
-			ValueBuilder valueBuilder = val.toBuilder();
-			valueBuilder.setExcludeFromIndexes(true);
-			val = valueBuilder.build();
-		}
-		sink.set(persistentProperty.getFieldName(), val);
-	}
->>>>>>> d1b3a6df
 }